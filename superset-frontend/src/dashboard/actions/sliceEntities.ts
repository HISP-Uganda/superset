--- conflicted
+++ resolved
@@ -57,11 +57,7 @@
     }
   | {
       type: typeof HYDRATE_DASHBOARD;
-<<<<<<< HEAD
-      data: { sliceEntities: SliceEntitiesState; [key: string]: any };
-=======
       data: { sliceEntities: SliceEntitiesState };
->>>>>>> ecb3ac68
     };
 
 export function getDatasourceParameter(
