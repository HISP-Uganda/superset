/**
 * Licensed to the Apache Software Foundation (ASF) under one
 * or more contributor license agreements.  See the NOTICE file
 * distributed with this work for additional information
 * regarding copyright ownership.  The ASF licenses this file
 * to you under the Apache License, Version 2.0 (the
 * "License"); you may not use this file except in compliance
 * with the License.  You may obtain a copy of the License at
 *
 *   http://www.apache.org/licenses/LICENSE-2.0
 *
 * Unless required by applicable law or agreed to in writing,
 * software distributed under the License is distributed on an
 * "AS IS" BASIS, WITHOUT WARRANTIES OR CONDITIONS OF ANY
 * KIND, either express or implied.  See the License for the
 * specific language governing permissions and limitations
 * under the License.
 */
import { useMemo } from 'react';
import {
  css,
  DataMaskState,
  DataMaskStateWithId,
  t,
  isDefined,
  SupersetTheme,
  styled,
} from '@superset-ui/core';
import { Button } from '@superset-ui/core/components';
import { OPEN_FILTER_BAR_WIDTH } from 'src/dashboard/constants';
import { rgba } from 'emotion-rgba';
import { FilterBarOrientation } from 'src/dashboard/types';
import { getFilterBarTestId } from '../utils';

interface ActionButtonsProps {
  width?: number;
  onApply: () => void;
  onClearAll: () => void;
  dataMaskSelected: DataMaskState;
  dataMaskApplied: DataMaskStateWithId;
  isApplyDisabled: boolean;
  filterBarOrientation?: FilterBarOrientation;
}

const containerStyle = (theme: SupersetTheme) => css`
  display: flex;

  && > .filter-clear-all-button {
<<<<<<< HEAD
    color: ${theme.colorText};
=======
    color: ${theme.colorTextSecondary};
>>>>>>> c444eed6
    margin-left: 0;
    &:hover {
      color: ${theme.colorPrimaryText};
    }

    &[disabled],
    &[disabled]:hover {
<<<<<<< HEAD
      color: ${theme.colorBorder};
=======
      color: ${theme.colorTextDisabled};
>>>>>>> c444eed6
    }
  }
`;

const verticalStyle = (theme: SupersetTheme, width: number) => css`
  flex-direction: column;
  align-items: center;
  position: fixed;
  z-index: 100;

  // filter bar width minus 1px for border
  width: ${width - 1}px;
  bottom: 0;

  padding: ${theme.sizeUnit * 4}px;
  padding-top: ${theme.sizeUnit * 6}px;

  background: linear-gradient(
<<<<<<< HEAD
    ${rgba(theme.colorBgContainer, 0)},
    ${theme.colorBgContainer} 60%
=======
    ${rgba(theme.colorBgLayout, 0)},
    ${theme.colorBgElevated} 20%
>>>>>>> c444eed6
  );

  & > .filter-apply-button {
    margin-bottom: ${theme.sizeUnit * 3}px;
  }
`;

const horizontalStyle = (theme: SupersetTheme) => css`
  align-items: center;
  margin-left: auto;
  && > .filter-clear-all-button {
    text-transform: capitalize;
    font-weight: ${theme.fontWeightNormal};
  }
<<<<<<< HEAD
  & > .filter-apply-button {
    &[disabled],
    &[disabled]:hover {
      color: ${theme.colorBorder};
      background: ${theme.colorFill};
    }
  }
=======
>>>>>>> c444eed6
`;

const ButtonsContainer = styled.div<{ isVertical: boolean; width: number }>`
  ${({ theme, isVertical, width }) => css`
    ${containerStyle(theme)};
    ${isVertical ? verticalStyle(theme, width) : horizontalStyle(theme)};
  `}
`;

const ActionButtons = ({
  width = OPEN_FILTER_BAR_WIDTH,
  onApply,
  onClearAll,
  dataMaskApplied,
  dataMaskSelected,
  isApplyDisabled,
  filterBarOrientation = FilterBarOrientation.Vertical,
}: ActionButtonsProps) => {
  const isClearAllEnabled = useMemo(
    () =>
      Object.values(dataMaskApplied).some(
        filter =>
          isDefined(dataMaskSelected[filter.id]?.filterState?.value) ||
          (!dataMaskSelected[filter.id] &&
            isDefined(filter.filterState?.value)),
      ),
    [dataMaskApplied, dataMaskSelected],
  );
  const isVertical = filterBarOrientation === FilterBarOrientation.Vertical;

  return (
    <ButtonsContainer
      isVertical={isVertical}
      width={width}
      data-test="filterbar-action-buttons"
    >
      <Button
        disabled={isApplyDisabled}
        buttonStyle="primary"
        htmlType="submit"
        className="filter-apply-button"
        onClick={onApply}
        {...getFilterBarTestId('apply-button')}
      >
        {isVertical ? t('Apply filters') : t('Apply')}
      </Button>
      <Button
        disabled={!isClearAllEnabled}
        buttonStyle="link"
        buttonSize="small"
        className="filter-clear-all-button"
        onClick={onClearAll}
        {...getFilterBarTestId('clear-button')}
      >
        {t('Clear all')}
      </Button>
    </ButtonsContainer>
  );
};

export default ActionButtons;<|MERGE_RESOLUTION|>--- conflicted
+++ resolved
@@ -46,11 +46,7 @@
   display: flex;
 
   && > .filter-clear-all-button {
-<<<<<<< HEAD
-    color: ${theme.colorText};
-=======
     color: ${theme.colorTextSecondary};
->>>>>>> c444eed6
     margin-left: 0;
     &:hover {
       color: ${theme.colorPrimaryText};
@@ -58,11 +54,7 @@
 
     &[disabled],
     &[disabled]:hover {
-<<<<<<< HEAD
-      color: ${theme.colorBorder};
-=======
       color: ${theme.colorTextDisabled};
->>>>>>> c444eed6
     }
   }
 `;
@@ -81,13 +73,8 @@
   padding-top: ${theme.sizeUnit * 6}px;
 
   background: linear-gradient(
-<<<<<<< HEAD
-    ${rgba(theme.colorBgContainer, 0)},
-    ${theme.colorBgContainer} 60%
-=======
     ${rgba(theme.colorBgLayout, 0)},
     ${theme.colorBgElevated} 20%
->>>>>>> c444eed6
   );
 
   & > .filter-apply-button {
@@ -102,7 +89,6 @@
     text-transform: capitalize;
     font-weight: ${theme.fontWeightNormal};
   }
-<<<<<<< HEAD
   & > .filter-apply-button {
     &[disabled],
     &[disabled]:hover {
@@ -110,8 +96,6 @@
       background: ${theme.colorFill};
     }
   }
-=======
->>>>>>> c444eed6
 `;
 
 const ButtonsContainer = styled.div<{ isVertical: boolean; width: number }>`
