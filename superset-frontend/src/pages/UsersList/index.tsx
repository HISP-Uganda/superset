--- conflicted
+++ resolved
@@ -18,11 +18,7 @@
  */
 
 import { useCallback, useEffect, useMemo, useState } from 'react';
-<<<<<<< HEAD
-import { t, SupersetClient } from '@superset-ui/core';
-=======
 import { css, t, useTheme } from '@superset-ui/core';
->>>>>>> 20519158
 import { useListViewResource } from 'src/views/CRUD/hooks';
 import SubMenu, { SubMenuProps } from 'src/features/home/SubMenu';
 import { ActionsBar, ActionProps } from 'src/components/ListView/ActionsBar';
@@ -227,7 +223,6 @@
         accessor: 'first_name',
         id: 'first_name',
         Header: t('First name'),
-        id: 'first_name',
         Cell: ({
           row: {
             original: { first_name },
@@ -238,7 +233,6 @@
         accessor: 'last_name',
         id: 'last_name',
         Header: t('Last name'),
-        id: 'last_name',
         Cell: ({
           row: {
             original: { last_name },
@@ -249,7 +243,6 @@
         accessor: 'username',
         id: 'username',
         Header: t('Username'),
-        id: 'username',
         Cell: ({
           row: {
             original: { username },
@@ -260,7 +253,6 @@
         accessor: 'email',
         id: 'email',
         Header: t('Email'),
-        id: 'email',
         Cell: ({
           row: {
             original: { email },
@@ -271,7 +263,6 @@
         accessor: 'active',
         id: 'active',
         Header: t('Is active?'),
-        id: 'active',
         Cell: ({
           row: {
             original: { active },
@@ -282,7 +273,6 @@
         accessor: 'roles',
         id: 'roles',
         Header: t('Roles'),
-        id: 'roles',
         Cell: ({
           row: {
             original: { roles },
@@ -322,7 +312,6 @@
         accessor: 'login_count',
         id: 'login_count',
         Header: t('Login count'),
-        id: 'login_count',
         hidden: true,
         Cell: ({ row: { original } }: any) => original.login_count,
       },
@@ -330,7 +319,6 @@
         accessor: 'fail_login_count',
         id: 'fail_login_count',
         Header: t('Fail login count'),
-        id: 'fail_login_count',
         hidden: true,
         Cell: ({ row: { original } }: any) => original.fail_login_count,
       },
@@ -338,7 +326,6 @@
         accessor: 'created_on',
         id: 'created_on',
         Header: t('Created on'),
-        id: 'created_on',
         hidden: true,
         Cell: ({
           row: {
@@ -361,7 +348,6 @@
         accessor: 'last_login',
         id: 'last_login',
         Header: t('Last login'),
-        id: 'last_login',
         hidden: true,
         Cell: ({
           row: {
