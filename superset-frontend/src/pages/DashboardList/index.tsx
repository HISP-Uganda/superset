--- conflicted
+++ resolved
@@ -72,11 +72,7 @@
 import { DashboardStatus } from 'src/features/dashboards/types';
 import { UserWithPermissionsAndRoles } from 'src/types/bootstrapTypes';
 import { findPermission } from 'src/utils/findPermission';
-<<<<<<< HEAD
-=======
-import { ModifiedInfo } from 'src/components/AuditInfo';
 import { navigateTo } from 'src/utils/navigationUtils';
->>>>>>> 347c1740
 
 const PAGE_SIZE = 25;
 const PASSWORDS_NEEDED_MESSAGE = t(
