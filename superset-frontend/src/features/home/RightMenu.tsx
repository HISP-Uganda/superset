--- conflicted
+++ resolved
@@ -71,12 +71,6 @@
   font-size: ${theme.fontSizeXS}px;
   white-space: nowrap;
 `;
-<<<<<<< HEAD
-const StyledI = styled.div`
-  color: ${({ theme }) => theme.colorPrimaryText};
-`;
-=======
->>>>>>> 4f166a03
 
 const styledDisabled = (theme: SupersetTheme) => css`
   color: ${theme.colors.grayscale.light1};
@@ -117,17 +111,11 @@
 const { SubMenu } = Menu;
 
 const StyledSubMenu = styled(SubMenu)`
-<<<<<<< HEAD
-  &.antd5-menu-submenu-active {
-    .antd5-menu-title-content {
-      color: ${({ theme }) => theme.colorPrimary};
-=======
   ${({ theme }) => css`
     [data-icon='caret-down'] {
-      color: ${theme.colors.grayscale.base};
-      font-size: ${theme.typography.sizes.xxs}px;
-      margin-left: ${theme.gridUnit}px;
->>>>>>> 4f166a03
+      color: ${theme.colorIcon};
+      font-size: ${theme.fontSizeXS}px;
+      margin-left: ${theme.sizeUnit}px;
     }
     &.antd5-menu-submenu-active {
       .antd5-menu-title-content {
