/**
 * Licensed to the Apache Software Foundation (ASF) under one
 * or more contributor license agreements.  See the NOTICE file
 * distributed with this work for additional information
 * regarding copyright ownership.  The ASF licenses this file
 * to you under the Apache License, Version 2.0 (the
 * "License"); you may not use this file except in compliance
 * with the License.  You may obtain a copy of the License at
 *
 *   http://www.apache.org/licenses/LICENSE-2.0
 *
 * Unless required by applicable law or agreed to in writing,
 * software distributed under the License is distributed on an
 * "AS IS" BASIS, WITHOUT WARRANTIES OR CONDITIONS OF ANY
 * KIND, either express or implied.  See the License for the
 * specific language governing permissions and limitations
 * under the License.
 */
import { ReactNode, useState, useEffect, FunctionComponent } from 'react';

import { Link, useHistory } from 'react-router-dom';
import { styled, SupersetTheme, css, t, useTheme } from '@superset-ui/core';
import cx from 'classnames';
import { Tooltip } from 'src/components/Tooltip';
import { debounce } from 'lodash';
import { Row } from 'src/components';
import { Menu, MenuMode, MainNav } from 'src/components/Menu';
import Button, { OnClickHandler } from 'src/components/Button';
import { Icons } from 'src/components/Icons';
import { MenuObjectProps } from 'src/types/bootstrapTypes';

const StyledHeader = styled.div<{ backgroundColor?: string }>`
  background-color: ${({ theme, backgroundColor }) =>
    backgroundColor || theme.colorBgContainer};
  margin-bottom: ${({ theme }) => theme.sizeUnit * 4}px;
  .header {
    font-weight: ${({ theme }) => theme.fontWeightStrong};
    margin-right: ${({ theme }) => theme.sizeUnit * 3}px;
    text-align: left;
    font-size: 18px;
    padding: ${({ theme }) => theme.sizeUnit * 3}px;
    display: inline-block;
    litne-height: ${({ theme }) => theme.sizeUnit * 9}px;
  }
  .nav-right {
    display: flex;
    align-items: center;
    padding: ${({ theme }) => theme.sizeUnit * 3.5}px 0;
    margin-right: ${({ theme }) => theme.sizeUnit * 3}px;
    float: right;
    position: absolute;
    right: 0;
    ul.antd5-menu-root {
      padding: 0px;
    }
    li[role='menuitem'] {
      border: 0;
      border-bottom: none;
      &:hover {
        border-bottom: transparent;
      }
    }
  }
  .nav-right-collapse {
    display: flex;
    align-items: center;
    padding: 14px 0;
    margin-right: 0;
    float: left;
    padding-left: 10px;
  }
  .menu {
    //background-color: ${({ theme }) => theme.colorBgBase};
  }

  .menu > .antd5-menu {
    padding: ${({ theme }) => theme.sizeUnit * 5}px
      ${({ theme }) => theme.sizeUnit * 8}px;
    line-height: ${({ theme }) => theme.sizeUnit * 5}px;

    .antd5-menu-item {
      border-radius: ${({ theme }) => theme.borderRadius}px;
      font-size: ${({ theme }) => theme.fontSizeSM}px;
      padding: ${({ theme }) => theme.sizeUnit}px
        ${({ theme }) => theme.sizeUnit * 4}px;
      margin-right: ${({ theme }) => theme.sizeUnit}px;
    }
    .antd5-menu-item:hover,
    .antd5-menu-item:has(> span > .active) {
      background-color: ${({ theme }) => theme.colorPrimaryBgHover};
      color: ${({ theme }) => theme.colorPrimaryActive};
    }
  }

  .btn-link {
    padding: 10px 0;
  }
  @media (max-width: 767px) {
    .header,
    .nav-right {
      position: relative;
      margin-left: ${({ theme }) => theme.sizeUnit * 2}px;
    }
  }
`;

const styledDisabled = (theme: SupersetTheme) => css`
  color: ${theme.colors.grayscale.light1};
  cursor: not-allowed;

  &:hover {
    color: ${theme.colors.grayscale.light1};
  }

  .antd5-menu-item-selected {
    background-color: ${theme.colors.grayscale.light1};
  }
`;

type MenuChild = {
  label: string;
  name: string;
  url?: string;
  usesRouter?: boolean;
  onClick?: () => void;
  'data-test'?: string;
};

export interface ButtonProps {
  name: ReactNode;
  onClick?: OnClickHandler;
  'data-test'?: string;
<<<<<<< HEAD
  buttonStyle: 'primary' | 'secondary' | 'dashed' | 'link';
=======
  buttonStyle:
    | 'primary'
    | 'secondary'
    | 'dashed'
    | 'link'
    | 'warning'
    | 'success'
    | 'tertiary';
  loading?: boolean;
>>>>>>> bc0bf946
}

export interface SubMenuProps {
  buttons?: Array<ButtonProps>;
  name?: string | ReactNode;
  tabs?: MenuChild[];
  activeChild?: MenuChild['name'];
  /* If usesRouter is true, a react-router <Link> component will be used instead of href.
   *  ONLY set usesRouter to true if SubMenu is wrapped in a react-router <Router>;
   *  otherwise, a 'You should not use <Link> outside a <Router>' error will be thrown */
  usesRouter?: boolean;
  color?: string;
  dropDownLinks?: Array<MenuObjectProps>;
  backgroundColor?: string;
}

const { SubMenu } = MainNav;

const SubMenuComponent: FunctionComponent<SubMenuProps> = props => {
  const [showMenu, setMenu] = useState<MenuMode>('horizontal');
  const [navRightStyle, setNavRightStyle] = useState('nav-right');
  const theme = useTheme();

  let hasHistory = true;
  // If no parent <Router> component exists, useHistory throws an error
  try {
    useHistory();
  } catch (err) {
    // If error is thrown, we know not to use <Link> in render
    hasHistory = false;
  }

  useEffect(() => {
    function handleResize() {
      if (window.innerWidth <= 767) setMenu('inline');
      else setMenu('horizontal');

      if (
        props.buttons &&
        props.buttons.length >= 3 &&
        window.innerWidth >= 795
      ) {
        // eslint-disable-next-line no-unused-expressions
        setNavRightStyle('nav-right');
      } else if (
        props.buttons &&
        props.buttons.length >= 3 &&
        window.innerWidth <= 795
      ) {
        setNavRightStyle('nav-right-collapse');
      }
    }
    handleResize();
    const resize = debounce(handleResize, 10);
    window.addEventListener('resize', resize);
    return () => window.removeEventListener('resize', resize);
  }, [props.buttons]);

  return (
    <StyledHeader backgroundColor={props.backgroundColor}>
      <Row className="menu" role="navigation">
        {props.name && <div className="header">{props.name}</div>}
        <Menu mode={showMenu} disabledOverflow>
          {props.tabs?.map(tab => {
            if ((props.usesRouter || hasHistory) && !!tab.usesRouter) {
              return (
                <Menu.Item key={tab.label}>
                  <div
                    role="tab"
                    data-test={tab['data-test']}
                    className={tab.name === props.activeChild ? 'active' : ''}
                  >
                    <div>
                      <Link to={tab.url || ''}>{tab.label}</Link>
                    </div>
                  </div>
                </Menu.Item>
              );
            }

            return (
              <Menu.Item key={tab.label}>
                <div
                  className={cx('no-router', {
                    active: tab.name === props.activeChild,
                  })}
                  role="tab"
                >
                  <a href={tab.url} onClick={tab.onClick}>
                    {tab.label}
                  </a>
                </div>
              </Menu.Item>
            );
          })}
        </Menu>
        <div className={navRightStyle}>
          <Menu mode="horizontal" triggerSubMenuAction="click" disabledOverflow>
            {props.dropDownLinks?.map((link, i) => (
              <SubMenu
                css={css`
                  [data-icon='caret-down'] {
                    color: ${theme.colorIcon};
                    font-size: ${theme.fontSizeXS}px;
                    margin-left: ${theme.sizeUnit}px;
                  }
                `}
                key={i}
                title={link.label}
                icon={<Icons.CaretDownOutlined />}
                popupOffset={[10, 20]}
                className="dropdown-menu-links"
              >
                {link.childs?.map(item => {
                  if (typeof item === 'object') {
                    return item.disable ? (
                      <MainNav.Item
                        key={item.label}
                        css={styledDisabled}
                        disabled
                      >
                        <Tooltip
                          placement="top"
                          title={t(
                            "Enable 'Allow file uploads to database' in any database's settings",
                          )}
                        >
                          {item.label}
                        </Tooltip>
                      </MainNav.Item>
                    ) : (
                      <MainNav.Item key={item.label}>
                        <a href={item.url} onClick={item.onClick}>
                          {item.label}
                        </a>
                      </MainNav.Item>
                    );
                  }
                  return null;
                })}
              </SubMenu>
            ))}
          </Menu>
          {props.buttons?.map((btn, i) => (
            <Button
              key={i}
              buttonStyle={btn.buttonStyle}
              onClick={btn.onClick}
              data-test={btn['data-test']}
              loading={btn.loading ?? false}
            >
              {btn.name}
            </Button>
          ))}
        </div>
      </Row>
      {props.children}
    </StyledHeader>
  );
};

export default SubMenuComponent;<|MERGE_RESOLUTION|>--- conflicted
+++ resolved
@@ -130,19 +130,8 @@
   name: ReactNode;
   onClick?: OnClickHandler;
   'data-test'?: string;
-<<<<<<< HEAD
-  buttonStyle: 'primary' | 'secondary' | 'dashed' | 'link';
-=======
-  buttonStyle:
-    | 'primary'
-    | 'secondary'
-    | 'dashed'
-    | 'link'
-    | 'warning'
-    | 'success'
-    | 'tertiary';
+  buttonStyle: 'primary' | 'secondary' | 'dashed' | 'link' | 'tertiary';
   loading?: boolean;
->>>>>>> bc0bf946
 }
 
 export interface SubMenuProps {
