/**
 * Licensed to the Apache Software Foundation (ASF) under one
 * or more contributor license agreements.  See the NOTICE file
 * distributed with this work for additional information
 * regarding copyright ownership.  The ASF licenses this file
 * to you under the Apache License, Version 2.0 (the
 * "License"); you may not use this file except in compliance
 * with the License.  You may obtain a copy of the License at
 *
 *   http://www.apache.org/licenses/LICENSE-2.0
 *
 * Unless required by applicable law or agreed to in writing,
 * software distributed under the License is distributed on an
 * "AS IS" BASIS, WITHOUT WARRANTIES OR CONDITIONS OF ANY
 * KIND, either express or implied.  See the License for the
 * specific language governing permissions and limitations
 * under the License.
 */
import { useCallback, useState } from 'react';
import { Link } from 'react-router-dom';
import { styled, SupersetClient, t, useTheme, css } from '@superset-ui/core';
import SyntaxHighlighter from 'react-syntax-highlighter/dist/cjs/light';
import sql from 'react-syntax-highlighter/dist/cjs/languages/hljs/sql';
import github from 'react-syntax-highlighter/dist/cjs/styles/hljs/github';
import { LoadingCards } from 'src/pages/Home';
import { TableTab } from 'src/views/CRUD/types';
import withToasts from 'src/components/MessageToasts/withToasts';
import { Dropdown, DeleteModal, Button, ListViewCard } from 'src/components';
import { Menu } from 'src/components/Menu';
import { copyQueryLink, useListViewResource } from 'src/views/CRUD/hooks';
import { Icons } from 'src/components/Icons';
import { User } from 'src/types/bootstrapTypes';
import {
  CardContainer,
  createErrorHandler,
  getFilterValues,
  PAGE_SIZE,
  shortenSQL,
} from 'src/views/CRUD/utils';
<<<<<<< HEAD
=======
import { assetUrl } from 'src/utils/assetUrl';
import { ensureAppRoot } from 'src/utils/pathUtils';
import { navigateTo } from 'src/utils/navigationUtils';
import { Button } from 'src/components';
>>>>>>> 347c1740
import SubMenu from './SubMenu';
import EmptyState from './EmptyState';
import { WelcomeTable } from './types';

SyntaxHighlighter.registerLanguage('sql', sql);

interface Query {
  id?: number;
  sql_tables?: Array<any>;
  database?: {
    database_name: string;
  };
  rows?: string;
  description?: string;
  end_time?: string;
  label?: string;
  changed_on_delta_humanized?: string;
  sql?: string | null;
}

interface SavedQueriesProps {
  user: User;
  queryFilter: string;
  addDangerToast: (arg0: string) => void;
  addSuccessToast: (arg0: string) => void;
  mine: Array<Query>;
  showThumbnails: boolean;
  featureFlag: boolean;
}

export const CardStyles = styled.div`
  cursor: pointer;
  a {
    text-decoration: none;
  }
  .antd5-card-cover {
    border-bottom: 1px solid ${({ theme }) => theme.colors.grayscale.light2};
    & > div {
      height: 171px;
    }
  }
  .gradient-container > div {
    background-size: contain;
    background-repeat: no-repeat;
    background-position: center;
    background-color: ${({ theme }) => theme.colors.primary.light3};
    display: inline-block;
    width: 100%;
    height: 179px;
    background-repeat: no-repeat;
    vertical-align: middle;
  }
`;

const QueryData = styled.div`
  svg {
    margin-left: ${({ theme }) => theme.sizeUnit * 10}px;
  }
  .query-title {
    padding: ${({ theme }) => theme.sizeUnit * 2 + 2}px;
    font-size: ${({ theme }) => theme.fontSizeLG}px;
  }
`;

const QueryContainer = styled.div`
  pre {
    height: ${({ theme }) => theme.sizeUnit * 40}px;
    border: none !important;
    background-color: ${({ theme }) =>
      theme.colors.grayscale.light5} !important;
    overflow: hidden;
    padding: ${({ theme }) => theme.sizeUnit * 4}px !important;
  }
`;

export const SavedQueries = ({
  user,
  addDangerToast,
  addSuccessToast,
  mine,
  showThumbnails,
  featureFlag,
}: SavedQueriesProps) => {
  const {
    state: { loading, resourceCollection: queries },
    hasPerm,
    fetchData,
    refreshData,
  } = useListViewResource<Query>(
    'saved_query',
    t('query'),
    addDangerToast,
    true,
    mine,
    [],
    false,
  );
  const [activeTab, setActiveTab] = useState(TableTab.Mine);
  const [queryDeleteModal, setQueryDeleteModal] = useState(false);
  const [currentlyEdited, setCurrentlyEdited] = useState<Query>({});
  const [ifMine, setMine] = useState(true);
  const canEdit = hasPerm('can_edit');
  const canDelete = hasPerm('can_delete');

  const theme = useTheme();

  const handleQueryDelete = ({ id, label }: Query) => {
    SupersetClient.delete({
      endpoint: `/api/v1/saved_query/${id}`,
    }).then(
      () => {
        const queryParams = {
          filters: getFilterValues(
            TableTab.Created,
            WelcomeTable.SavedQueries,
            user,
          ),
          pageSize: PAGE_SIZE,
          sortBy: [
            {
              id: 'changed_on_delta_humanized',
              desc: true,
            },
          ],
          pageIndex: 0,
        };
        // if mine is default there refresh data with current filters
        const filter = ifMine ? queryParams : undefined;
        refreshData(filter);
        setMine(false);
        setQueryDeleteModal(false);
        addSuccessToast(t('Deleted: %s', label));
      },
      createErrorHandler(errMsg =>
        addDangerToast(t('There was an issue deleting %s: %s', label, errMsg)),
      ),
    );
  };

  const getData = (tab: TableTab) =>
    fetchData({
      pageIndex: 0,
      pageSize: PAGE_SIZE,
      sortBy: [
        {
          id: 'changed_on_delta_humanized',
          desc: true,
        },
      ],
      filters: getFilterValues(tab, WelcomeTable.SavedQueries, user),
    });

  const renderMenu = useCallback(
    (query: Query) => (
      <Menu>
        {canEdit && (
          <Menu.Item>
            <Link to={`/sqllab?savedQueryId=${query.id}`}>{t('Edit')}</Link>
          </Menu.Item>
        )}
        <Menu.Item
          onClick={() => {
            if (query.id) {
              copyQueryLink(query.id, addDangerToast, addSuccessToast);
            }
          }}
        >
          <Icons.UploadOutlined
            iconSize="l"
            css={css`
              margin-right: ${theme.sizeUnit}px;
              vertical-align: baseline;
            `}
          />
          {t('Share')}
        </Menu.Item>
        {canDelete && (
          <Menu.Item
            onClick={() => {
              setQueryDeleteModal(true);
              setCurrentlyEdited(query);
            }}
          >
            {t('Delete')}
          </Menu.Item>
        )}
      </Menu>
    ),
    [],
  );

  if (loading) return <LoadingCards cover={showThumbnails} />;
  return (
    <>
      {queryDeleteModal && (
        <DeleteModal
          description={t(
            'This action will permanently delete the saved query.',
          )}
          onConfirm={() => {
            if (queryDeleteModal) {
              handleQueryDelete(currentlyEdited);
            }
          }}
          onHide={() => {
            setQueryDeleteModal(false);
          }}
          open
          title={t('Delete Query?')}
        />
      )}
      <SubMenu
        activeChild={activeTab}
        backgroundColor="transparent"
        tabs={[
          {
            name: TableTab.Mine,
            label: t('Mine'),
            onClick: () =>
              getData(TableTab.Mine).then(() => setActiveTab(TableTab.Mine)),
          },
        ]}
        buttons={[
          {
            name: (
              <Link
                to="/sqllab?new=true"
                css={css`
                  &:hover {
                    color: currentColor;
                    text-decoration: none;
                  }
                `}
              >
                <Icons.PlusOutlined
                  css={css`
                    margin: auto ${theme.sizeUnit * 2}px auto 0;
                    vertical-align: text-top;
                  `}
                  iconSize="m"
                  iconColor={theme.colors.primary.dark1}
                />
                {t('SQL Query')}
              </Link>
            ),
            buttonStyle: 'secondary',
          },
          {
            name: t('View All »'),
            buttonStyle: 'link',
            onClick: () => {
              navigateTo('/savedqueryview/list');
            },
          },
        ]}
      />
      {queries.length > 0 ? (
        <CardContainer showThumbnails={showThumbnails}>
          {queries.map(q => (
            <CardStyles key={q.id}>
              <ListViewCard
                imgURL=""
                url={ensureAppRoot(`/sqllab?savedQueryId=${q.id}`)}
                title={q.label}
                imgFallbackURL={assetUrl(
                  '/static/assets/images/empty-query.svg',
                )}
                description={t('Modified %s', q.changed_on_delta_humanized)}
                cover={
                  q?.sql?.length && showThumbnails && featureFlag ? (
                    <QueryContainer>
                      <SyntaxHighlighter
                        language="sql"
                        lineProps={{
                          style: {
                            color: theme.colors.grayscale.dark2,
                            wordBreak: 'break-all',
                            whiteSpace: 'pre-wrap',
                          },
                        }}
                        style={github}
                        wrapLines
                        lineNumberStyle={{
                          display: 'none',
                        }}
                        showLineNumbers={false}
                      >
                        {shortenSQL(q.sql, 25)}
                      </SyntaxHighlighter>
                    </QueryContainer>
                  ) : showThumbnails && !q?.sql?.length ? (
                    false
                  ) : (
                    <></>
                  )
                }
                actions={
                  <QueryData>
                    <ListViewCard.Actions
                      onClick={e => {
                        e.stopPropagation();
                        e.preventDefault();
                      }}
                    >
                      <Dropdown
                        dropdownRender={() => renderMenu(q)}
                        trigger={['click', 'hover']}
                      >
                        <Button buttonSize="xsmall" buttonStyle="link">
                          <Icons.MoreOutlined iconColor={theme.colorText} />
                        </Button>
                      </Dropdown>
                    </ListViewCard.Actions>
                  </QueryData>
                }
              />
            </CardStyles>
          ))}
        </CardContainer>
      ) : (
        <EmptyState tableName={WelcomeTable.SavedQueries} tab={activeTab} />
      )}
    </>
  );
};

export default withToasts(SavedQueries);<|MERGE_RESOLUTION|>--- conflicted
+++ resolved
@@ -37,13 +37,9 @@
   PAGE_SIZE,
   shortenSQL,
 } from 'src/views/CRUD/utils';
-<<<<<<< HEAD
-=======
 import { assetUrl } from 'src/utils/assetUrl';
 import { ensureAppRoot } from 'src/utils/pathUtils';
 import { navigateTo } from 'src/utils/navigationUtils';
-import { Button } from 'src/components';
->>>>>>> 347c1740
 import SubMenu from './SubMenu';
 import EmptyState from './EmptyState';
 import { WelcomeTable } from './types';
