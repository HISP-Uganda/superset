--- conflicted
+++ resolved
@@ -18,7 +18,6 @@
  */
 import { t } from '@superset-ui/core';
 import { useToasts } from 'src/components/MessageToasts/withToasts';
-<<<<<<< HEAD
 import {
   Checkbox,
   FormModal,
@@ -27,17 +26,8 @@
   FormItem,
   FormInstance,
 } from '@superset-ui/core/components';
-import { Role, UserObject } from 'src/pages/UsersList';
-=======
-import FormModal from 'src/components/Modal/FormModal';
-import { FormItem } from 'src/components/Form';
-import { Input } from 'src/components/Input';
-import Checkbox from 'src/components/Checkbox';
-import Select from 'src/components/Select/Select';
 import { Group, Role, UserObject } from 'src/pages/UsersList';
-import { FormInstance } from 'src/components';
 import { Actions } from 'src/constants';
->>>>>>> 20519158
 import { BaseUserListModalProps, FormValues } from './types';
 import { createUser, updateUser, atLeastOneRoleOrGroup } from './utils';
 
@@ -226,7 +216,7 @@
                 label: group.name,
               }))}
               getPopupContainer={trigger =>
-                trigger.closest('.antd5-modal-content')
+                trigger.closest('.ant-modal-content')
               }
             />
           </FormItem>
