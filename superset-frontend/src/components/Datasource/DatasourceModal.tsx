--- conflicted
+++ resolved
@@ -17,13 +17,7 @@
  * under the License.
  */
 import { FunctionComponent, useState, useRef } from 'react';
-<<<<<<< HEAD
-import { useDispatch, useSelector } from 'react-redux';
-=======
 import { useSelector } from 'react-redux';
-import Alert from 'src/components/Alert';
-import Button from 'src/components/Button';
->>>>>>> bce3d4f1
 import {
   styled,
   SupersetClient,
@@ -42,22 +36,9 @@
   AsyncEsmComponent,
 } from '@superset-ui/core/components';
 import withToasts from 'src/components/MessageToasts/withToasts';
-<<<<<<< HEAD
 import { ErrorMessageWithStackTrace } from 'src/components';
-import {
-  startMetaDataLoading,
-  stopMetaDataLoading,
-  syncDatasourceMetadata,
-} from 'src/explore/actions/exploreActions';
-import {
-  fetchSyncedColumns,
-  updateColumns,
-} from 'src/components/Datasource/utils';
 import type { DatasetObject } from 'src/features/datasets/types';
 import type { DatasourceModalProps } from './types';
-=======
-import { DatasetObject } from '../../features/datasets/types';
->>>>>>> bce3d4f1
 
 const DatasourceEditor = AsyncEsmComponent(() => import('./DatasourceEditor'));
 
